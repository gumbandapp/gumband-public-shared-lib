definitions:
  docker:
    memory: 2120
  images:
   - image_node_18:
       image: &image-node-18
         name: node:lts-bullseye-slim
         run-as-user: 1000
  steps:
    - step: &code-quality
        name: "QC: Depcheck, Audit, Lint, Build, UTest"
        image: *image-node-18
        script:
          - npm ci # Other packages use a custom setup:ci which also contains a call to npm run login:npm:gcp
          - npm run depcheck
          - npm audit
          - npm run lint
          - npm run build
          - npm run test
    - step: &test-coverage
        name: "QC: Test Coverage"
        image: *image-node-18
        script:
          - npm ci # Other packages use a custom setup:ci which also contains a call to npm run login:npm:gcp
          - npm run coverage # this DOES duplicate the npm test above, however it takes into account coverage, ensuring that these is a difference between failing because a pipeline because a test is failing, or failing because testing thresholds were not met
    - step: &publish-npm-alpha
        name: Publish to NPM (alpha release)
        image: node:lts-slim
        script:
          - apt-get update && apt-get install git software-properties-common build-essential -y tree -y
          - echo "//registry.npmjs.org/:_authToken=${NPM_TOKEN}" > .npmrc
          - mkdir -p ~/.ssh
          - echo $SSH_KEY | base64 --decode > ~/.ssh/id_rsa # pull in our key that lets us do the next step
          - chmod 600 ~/.ssh/id_rsa # set the proper permissions
          - npm ci
          - npm run build
          - npm --no-git-tag-version version prerelease --preid=alpha-${BITBUCKET_BRANCH}
          - git add package.json package-lock.json
          - NEW_VERSION=$(node -p "require('./package.json').version")
          - git commit -m "Release ALPHA version $NEW_VERSION [skip ci]"  # v important to have the skip ci so we don't create a recursive build loop
          - git tag -am "Release ALPHA version $NEW_VERSION" "$NEW_VERSION" 
          # Remove the old beta tag
          - git tag -d alpha || true  
          - git push origin :refs/tags/alpha || true 
          - pipe: atlassian/npm-publish:0.3.0
            variables:
              EXTRA_ARGS: '--tag alpha-${BITBUCKET_BRANCH}'
              DEBUG: 'true'
              NPM_TOKEN: $NPM_TOKEN
          #  Apply the new beta tag, now that we know the publish was successful
          - git tag -a "alpha" -m "Release PATCH version $NEW_VERSION"
          - git push && git push --tags
    - step: &publish-npm-beta
        name: Publish to NPM (beta release)
        image: node:lts-slim
        script:
          - apt-get update && apt-get install git software-properties-common build-essential -y tree -y
          - echo "//registry.npmjs.org/:_authToken=${NPM_TOKEN}" > .npmrc
          - mkdir -p ~/.ssh
          - echo $SSH_KEY | base64 --decode > ~/.ssh/id_rsa # pull in our key that lets us do the next step
          - chmod 600 ~/.ssh/id_rsa # set the proper permissions
          - npm ci
          - npm run build
          - npm --no-git-tag-version version patch
          - git add package.json package-lock.json
          - NEW_VERSION=$(node -p "require('./package.json').version")
          - git commit -m "Release PATCH version $NEW_VERSION [skip ci]"  # v important to have the skip ci so we don't create a recursive build loop
          - git tag -am "Release PATCH version $NEW_VERSION" "$NEW_VERSION" 
          # Remove the old beta tag
          - git tag -d beta || true  # delete the local 'beta' tag (if it exists)
          - git push origin :refs/tags/beta || true  # delete the remote 'beta' tag (if it exists)
          - pipe: atlassian/npm-publish:0.3.0
            variables:
              EXTRA_ARGS: '--tag beta'
              DEBUG: 'true'
              NPM_TOKEN: $NPM_TOKEN
          #  Apply the new beta tag, now that we know the publish was successful
          - git tag -a "beta" -m "Release PATCH version $NEW_VERSION"
          - git push && git push --tags
    - step: &publish-release-candidate
        name: Publish to NPM (release candidate)
        image: *image-node-18
        script:
          - apt-get update && apt-get install git software-properties-common build-essential -y
          - echo "//registry.npmjs.org/:_authToken=${NPM_TOKEN}" > .npmrc
          - mkdir -p ~/.ssh
          - echo $SSH_KEY | base64 --decode > ~/.ssh/id_rsa # pull in our key that lets us do the next step
          - chmod 600 ~/.ssh/id_rsa # set the proper permissions
          - npm ci
          - npm run build
          - npm --no-git-tag-version version prerelease --preid=rc
          - git add package.json package-lock.json
          - NEW_VERSION=$(node -p "require('./package.json').version")
          - git commit -m "Release RC version $NEW_VERSION [skip ci]"  # v important to have the skip ci so we don't create a recursive build loop
          - git tag -am "Release RC version $NEW_VERSION" "$NEW_VERSION"
          - pipe: atlassian/npm-publish:0.3.0
            variables:
              EXTRA_ARGS: '--tag rc'
              DEBUG: 'true'
              NPM_TOKEN: $NPM_TOKEN
          - git push && git push --tags

    - step: &publish-npm-latest
        name: Publish to NPM (latest release)
        image: node:lts-slim
        script:
          - apt-get update && apt-get install git software-properties-common build-essential -y
          - echo "//registry.npmjs.org/:_authToken=${NPM_TOKEN}" > .npmrc
          - mkdir -p ~/.ssh
          - echo $SSH_KEY | base64 --decode > ~/.ssh/id_rsa # pull in our key that lets us do the next step
          - chmod 600 ~/.ssh/id_rsa # set the proper permissions
          - npm --no-git-tag-version version patch --tag latest
          - git add package.json package-lock.json
          - NEW_VERSION=$(node -p "require('./package.json').version")
          - git commit -m "Release PATCH version $NEW_VERSION [skip ci]"  # v important to have the skip ci so we don't create a recursive build loop
          - git tag -am "Release PATCH version $NEW_VERSION" "$NEW_VERSION"
          - npm ci
          - npm run build
          # Remove old "latest" tag if it exists
          - git tag -d latest || true  
          - git push origin :refs/tags/latest || true
          - pipe: atlassian/npm-publish:0.3.0
            variables:
              EXTRA_ARGS: '--tag latest'
              NPM_TOKEN: $NPM_TOKEN
              DEBUG: 'true'
          # Apply the new "latest" tag, now that we know the publish was successful
          - git tag -a "latest" -m "Release PATCH version $NEW_VERSION"
          - git push && git push --tags
pipelines:
  pull-requests:
    '**':
      - step: *code-quality
      - step: *test-coverage
      - step:
          <<: *publish-npm-alpha
          trigger: manual

  branches:
    develop:
      - step: *code-quality
      - step: *test-coverage
      - step: *publish-npm-beta
<<<<<<< HEAD
    main:
      - step: *code-quality
      - step: *test-coverage
=======
    'release/*':
      - step: *code-quality
      - step: *test-coverage
      - step: *publish-release-candidate
    main:
>>>>>>> 4062a0d2
      - step: *publish-npm-latest
    hotfix/*:
      - step: *code-quality<|MERGE_RESOLUTION|>--- conflicted
+++ resolved
@@ -141,17 +141,9 @@
       - step: *code-quality
       - step: *test-coverage
       - step: *publish-npm-beta
-<<<<<<< HEAD
     main:
       - step: *code-quality
       - step: *test-coverage
-=======
-    'release/*':
-      - step: *code-quality
-      - step: *test-coverage
-      - step: *publish-release-candidate
-    main:
->>>>>>> 4062a0d2
       - step: *publish-npm-latest
     hotfix/*:
       - step: *code-quality