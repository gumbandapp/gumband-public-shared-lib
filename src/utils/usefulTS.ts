--- conflicted
+++ resolved
@@ -24,17 +24,6 @@
 };
 
 /**
-<<<<<<< HEAD
- * Async wait
- *
- * Basic asynchronous wait for a specified amount of milliseconds
- * @param {number} ms  - ms to wait
- */
-export const waitMs = async (ms: number) => {
-    return new Promise<void>((resolve) => setTimeout(() => {
-        resolve();
-    }, ms));
-=======
  * Utility function that will eventually become part of a shared library
  *
  * @param {string} name - name of the environment variable to parse
@@ -62,5 +51,16 @@
     } else {
         return false;
     }
->>>>>>> e86147a8
+};
+
+/**
+ * Async wait
+ *
+ * Basic asynchronous wait for a specified amount of milliseconds
+ * @param {number} ms  - ms to wait
+ */
+export const waitMs = async (ms: number) => {
+    return new Promise<void>((resolve) => setTimeout(() => {
+        resolve();
+    }, ms));
 };