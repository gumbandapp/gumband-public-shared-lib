--- conflicted
+++ resolved
@@ -739,26 +739,6 @@
                     (registeredProperties && expectNumberOfProps !== registeredProperties.length) ||
                     (!registeredProperties && expectNumberOfProps !== 0)
                 ) {
-<<<<<<< HEAD
-                    // The application registration is complete!
-                    this.logger.info(`${source} Registered!`);
-                    try {
-                        await this.cache.setRegistered(componentId, source, true);
-                    } catch (e) {
-                        const message = `[Critical] Failed to set ${source} isRegistered to true in the cache`;
-                        this.logger.error(message);
-                        if (isNativeError(e)) {
-                            this.logger.debug(e.message);
-                        } else {
-                            this.logger.debug(e);
-                        }
-                        throw new Error(message);
-                    }
-
-                    this.emitRegistrationEvent(componentId, source, true);
-                } else {
-=======
->>>>>>> 3efd36f1
                     // Only emit the not registered event if the timeout occurs
                     this.emitRegistrationEvent(componentId, source, false);
                 }
