--- conflicted
+++ resolved
@@ -184,17 +184,13 @@
             case 'app/info':
                 await this.handleAppInfo(componentId, payload);
                 break;
-<<<<<<< HEAD
-            case 'app/register/prop':
-=======
             case 'system/log':
                 await this.handleLog(componentId, 'system', payload);
                 break;
             case 'app/log':
                 await this.handleLog(componentId, 'app', payload);
                 break;
-            case 'app/prop':
->>>>>>> 5eedfe25
+            case 'app/register/prop':
                 await this.handlePropertyRegistration(
                     componentId,
                     'app',
