--- conflicted
+++ resolved
@@ -476,11 +476,7 @@
      * @return {Promise<V2Log>}
      */
     async parseLog (payload: Buffer): Promise<V2Log> {
-<<<<<<< HEAD
-        console.log('MqttApiV2Parser.parseLog()');
-=======
-        this.logger.verbose('MqttApiV2Parser.parseProperty()');
->>>>>>> e86147a8
+        this.logger.verbose('MqttApiV2Parser.parseLog()');
         let jsonPayload;
         try {
             const decodedPayload = payload.toString('utf-8');
