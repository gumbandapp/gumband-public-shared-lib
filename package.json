{
  "name": "@deeplocal/gumband-public-shared-lib",
<<<<<<< HEAD
  "version": "0.0.28-alpha-bugfix-GUM-1594-fix-hardware-registration-delay.0",
=======
  "version": "0.0.29",
>>>>>>> e86147a8
  "description": "A publicly shared library package for the Gumband Ecosystem",
  "main": "./dist/index.js",
  "types": "./dist/index.d.ts",
  "files": [
    "dist/**/*",
    "src/**/*"
  ],
  "scripts": {
    "build": "tsc",
    "coverage:web": "open coverage/lcov-report/index.html && jest --coverage",
    "coverage": "jest --coverage",
    "depcheck": "depcheck",
    "lint": "eslint .",
    "test": "jest",
    "prepare": "node .husky/install.mjs"
  },
  "author": "",
  "license": "ISC",
  "repository": {
    "type": "git",
    "url": "git+ssh://git@bitbucket.org/deeplocal/gumband-public-shared-lib.git"
  },
  "bugs": {
    "url": "https://bitbucket.org/deeplocal/gumband-public-shared-lib/issues"
  },
  "homepage": "https://bitbucket.org/deeplocal/gumband-public-shared-lib#readme",
  "devDependencies": {
    "@types/express": "^4.17.21",
    "@types/jest": "^29.5.12",
    "@types/node": "^18.19.41",
    "@types/python-struct": "^1.0.4",
    "@types/uuid": "^10.0.0",
    "@typescript-eslint/eslint-plugin": "^6.19.1",
    "@typescript-eslint/parser": "^6.20.0",
    "depcheck": "^1.4.7",
    "eslint": "^8.56.0",
    "eslint-config-google": "^0.14.0",
    "eslint-plugin-jsdoc": "^48.0.3",
    "husky": "^9.0.11",
    "jest": "^29.7.0",
    "ts-jest": "^29.1.2",
    "typescript": "^5.3.3"
  },
  "dependencies": {
    "long": "^5.2.3",
    "moment-timezone": "^0.5.45",
    "mqtt": "^5.7.3",
    "python-struct": "^1.1.3",
    "uuid": "^10.0.0",
    "winston": "^3.13.1"
  }
}<|MERGE_RESOLUTION|>--- conflicted
+++ resolved
@@ -1,10 +1,6 @@
 {
   "name": "@deeplocal/gumband-public-shared-lib",
-<<<<<<< HEAD
-  "version": "0.0.28-alpha-bugfix-GUM-1594-fix-hardware-registration-delay.0",
-=======
   "version": "0.0.29",
->>>>>>> e86147a8
   "description": "A publicly shared library package for the Gumband Ecosystem",
   "main": "./dist/index.js",
   "types": "./dist/index.d.ts",
